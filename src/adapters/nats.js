/*
 * @moleculer/channels
 * Copyright (c) 2021 MoleculerJS (https://github.com/moleculerjs/channels)
 * MIT Licensed
 */

"use strict";

const BaseAdapter = require("./base");
const _ = require("lodash");
<<<<<<< HEAD
const { HEADER_ORIGINAL_CHANNEL, HEADER_ORIGINAL_GROUP } = require("../constants");
const { MoleculerRetryableError } = require("moleculer").Errors;
=======
const C = require("../constants");
>>>>>>> dc5b48eb

let NATS;

/**
 * @typedef {import("nats").NatsConnection} NatsConnection NATS Connection
 * @typedef {import("nats").ConnectionOptions} ConnectionOptions NATS Connection Opts
 * @typedef {import("nats").StreamConfig} StreamConfig NATS Configuration Options
 * @typedef {import("nats").JetStreamManager} JetStreamManager NATS Jet Stream Manager
 * @typedef {import("nats").JetStreamClient} JetStreamClient NATS JetStream Client
 * @typedef {import("nats").JetStreamPublishOptions} JetStreamPublishOptions JetStream Publish Options
 * @typedef {import("nats").ConsumerOptsBuilder} ConsumerOptsBuilder NATS JetStream ConsumerOptsBuilder
 * @typedef {import("nats").ConsumerOpts} ConsumerOpts Jet Stream Consumer Opts
 * @typedef {import("nats").JetStreamOptions} JetStreamOptions Jet Stream Options
 * @typedef {import("nats").JsMsg} JsMsg Jet Stream Message
 * @typedef {import("nats").JetStreamSubscription} JetStreamSubscription Jet Stream Subscription
 * @typedef {import("nats").MsgHdrs} MsgHdrs Jet Stream Headers
 * @typedef {import("moleculer").ServiceBroker} ServiceBroker Moleculer Service Broker instance
 * @typedef {import("moleculer").LoggerInstance} Logger Logger instance
 * @typedef {import("../index").Channel} Channel Base channel definition
 * @typedef {import("./base").BaseDefaultOptions} BaseDefaultOptions Base adapter options
 */

/**
 * @typedef {Object} NATSOpts
 * @property {Object} nats NATS lib configuration
 * @property {String} url String containing the URL to NATS server
 * @property {ConnectionOptions} nats.connectionOptions
 * @property {StreamConfig} nats.streamConfig More info: https://docs.nats.io/jetstream/concepts/streams
 * @property {ConsumerOpts} nats.consumerOptions More info: https://docs.nats.io/jetstream/concepts/consumers
 */

/**
 * NATS JetStream adapter
 *
 * More info: https://github.com/nats-io/nats.deno/blob/main/jetstream.md
 * More info: https://github.com/nats-io/nats-architecture-and-design#jetstream
 * More info: https://docs.nats.io/jetstream/concepts/
 *
 * @class NatsAdapter
 * @extends {BaseAdapter}
 */
class NatsAdapter extends BaseAdapter {
	constructor(opts) {
		if (_.isString(opts)) opts = { url: opts };

		super(opts);

		/** @type { BaseDefaultOptions & NATSOpts } */
		this.opts = _.defaultsDeep(this.opts, {
			nats: {
				/** @type {ConnectionOptions} */
				connectionOptions: {},
				/** @type {StreamConfig} More info: https://docs.nats.io/jetstream/concepts/streams */
				streamConfig: {},
				/** @type {ConsumerOpts} More info: https://docs.nats.io/jetstream/concepts/consumers */
				consumerOptions: {
					// Manual ACK
					mack: true,
					config: {
						// More info: https://docs.nats.io/jetstream/concepts/consumers#deliverpolicy-optstartseq-optstarttime
						deliver_policy: "new",
						// More info: https://docs.nats.io/jetstream/concepts/consumers#ackpolicy
						ack_policy: "explicit",
						// More info: https://docs.nats.io/jetstream/concepts/consumers#maxackpending
						max_ack_pending: this.opts.maxInFlight
					}
				}
			}
		});

		// Adapted from: https://github.com/moleculerjs/moleculer/blob/3f7e712a8ce31087c7d333ad9dbaf63617c8497b/src/transporters/nats.js#L141-L143
		if (this.opts.nats.url)
			this.opts.nats.connectionOptions.servers = this.opts.nats.url
				.split(",")
				.map(server => new URL(server).host);

		/** @type {NatsConnection} */
		this.connection = null;

		/** @type {JetStreamManager} */
		this.manager = null;

		/** @type {JetStreamClient} */
		this.client = null;

		/** @type {Map<string,JetStreamSubscription>} */
		this.subscriptions = new Map();
	}

	/**
	 * Initialize the adapter.
	 *
	 * @param {ServiceBroker} broker
	 * @param {Logger} logger
	 */
	init(broker, logger) {
		super.init(broker, logger);

		try {
			NATS = require("nats");
		} catch (err) {
			/* istanbul ignore next */
			this.broker.fatal(
				"The 'nats' package is missing! Please install it with 'npm install nats --save' command.",
				err,
				true
			);
		}

		this.checkClientLibVersion("nats", "^2.2.0");
	}

	/**
	 * Connect to the adapter.
	 */
	async connect() {
		this.connection = await NATS.connect(this.opts.nats.connectionOptions);

		this.manager = await this.connection.jetstreamManager();

		this.client = this.connection.jetstream(); // JetStreamOptions

		this.connected = true;
	}

	/**
	 * Disconnect from adapter
	 */
	async disconnect() {
		this.stopping = true;

		try {
			if (this.connection) {
				this.logger.info("Closing NATS JetStream connection...");
				await this.connection.drain();
				await this.connection.close();

				this.logger.info("NATS JetStream connection closed.");
			}
		} catch (error) {
			this.logger.error("Error while closing NATS JetStream connection.", error);
		}

		this.connected = false;
	}

	/**
	 * Subscribe to a channel with a handler.
	 *
	 * @param {Channel & NATSOpts} chan
	 */
	async subscribe(chan) {
		this.logger.debug(
			`Subscribing to '${chan.name}' chan with '${chan.group}' group...'`,
			chan.id
		);

		if (chan.maxInFlight == null) chan.maxInFlight = this.opts.maxInFlight;
		if (chan.maxRetries == null) chan.maxRetries = this.opts.maxRetries;

		chan.deadLettering = _.defaultsDeep({}, chan.deadLettering, this.opts.deadLettering);
		if (chan.deadLettering.enabled) {
			chan.deadLettering.queueName = this.addPrefixTopic(chan.deadLettering.queueName);
		}

		// 1. Create stream
		// NATS Stream name does not support: spaces, tabs, period (.), greater than (>) or asterisk (*) are prohibited.
		// More info: https://docs.nats.io/jetstream/administration/naming
		const streamName = chan.name.split(".").join("_");
		this.createStream(streamName, [chan.name], chan.nats ? chan.nats.streamConfig : {});

		if (chan.deadLettering && chan.deadLettering.enabled) {
			const deadLetteringStreamName = chan.deadLettering.queueName.split(".").join("_");
			this.createStream(
				deadLetteringStreamName,
				[chan.deadLettering.queueName],
				chan.nats ? chan.nats.streamConfig : {}
			);
		}

		// 2. Configure NATS consumer
		this.initChannelActiveMessages(chan.id);

		/** @type {ConsumerOpts} More info: https://docs.nats.io/jetstream/concepts/consumers */
		const consumerOpts = _.defaultsDeep(
			{},
			chan.nats ? chan.nats.consumerOptions : {},
			this.opts.nats.consumerOptions
		);

		consumerOpts.queue = streamName;
		consumerOpts.config.deliver_group = streamName;
		// NATS Stream name does not support: spaces, tabs, period (.), greater than (>) or asterisk (*) are prohibited.
		// More info: https://docs.nats.io/jetstream/administration/naming
		consumerOpts.config.durable_name = chan.group.split(".").join("_");
		consumerOpts.config.deliver_subject = chan.id;
		consumerOpts.config.max_ack_pending = chan.maxInFlight;
		consumerOpts.callbackFn = this.createConsumerHandler(chan);

		// 3. Create a subscription
		try {
			const sub = await this.client.subscribe(chan.name, consumerOpts);
			this.subscriptions.set(chan.id, sub);
		} catch (err) {
			this.logger.error(
				`Error while subscribing to '${chan.name}' chan with '${chan.group}' group`,
				err
			);
			throw err;
		}
	}

	/**
	 * Creates the callback handler
	 *
	 * @param {Channel} chan
	 * @returns
	 */
	createConsumerHandler(chan) {
		/**
		 * @param {import("nats").NatsError} err
		 * @param {JsMsg} message
		 */
		return async (err, message) => {
			// Service is stopping. Skip processing...
			if (chan.unsubscribing) return;

			// NATS "regular" message with stats. Not a JetStream message
			// Both err and message are "null"
			// More info: https://github.com/nats-io/nats.deno/blob/main/jetstream.md#callbacks
			if (err === null && message === null) return;

			if (err) {
				this.logger.error(err);
				return;
			}

			if (message) {
				this.addChannelActiveMessages(chan.id, [message.seq]);

				try {
					// Working on the message and thus prevent receiving the message again as a redelivery.
					message.working();
					await chan.handler(this.serializer.deserialize(message.data), message);
					message.ack();
				} catch (error) {
					// this.logger.error(error);
					this.metricsIncrement(C.METRIC_CHANNELS_MESSAGES_ERRORS_TOTAL, chan);

					// Message rejected
					if (!chan.maxRetries) {
						// No retries

						if (chan.deadLettering.enabled) {
							this.logger.debug(
								`No retries, moving message to '${chan.deadLettering.queueName}' queue...`
							);
							await this.moveToDeadLetter(chan, message);
						} else {
							// Drop message
							this.logger.error(`No retries, drop message...`, message.seq);
						}

						message.ack();
					} else if (
						chan.maxRetries > 0 &&
						message.info.redeliveryCount >= chan.maxRetries
					) {
						// Retries enabled and limit reached

						if (chan.deadLettering.enabled) {
							this.logger.debug(
								`Message redelivered too many times (${message.info.redeliveryCount}). Moving message to '${chan.deadLettering.queueName}' queue...`
							);
							await this.moveToDeadLetter(chan, message);
						} else {
							// Drop message
							this.logger.error(
								`Message redelivered too many times (${message.info.redeliveryCount}). Drop message...`,
								message.seq
							);
							// this.logger.error(`Drop message...`, message.seq);
						}

						message.ack();
					} else {
						// Retries enabled but limit NOT reached
						// NACK the message for redelivery
						this.metricsIncrement(C.METRIC_CHANNELS_MESSAGES_RETRIES_TOTAL, chan);

						this.logger.debug(`NACKing message...`, message.seq);
						message.nak();
					}
				}

				this.removeChannelActiveMessages(chan.id, [message.seq]);
			}
		};
	}

	/**
	 * Create a NATS Stream
	 *
	 * More info: https://docs.nats.io/jetstream/concepts/streams
	 *
	 * @param {String} streamName Name of the Stream
	 * @param {Array<String>} subjects A list of subjects/topics to store in a stream
	 * @param {StreamConfig} streamOpts JetStream stream configs
	 */
	async createStream(streamName, subjects, streamOpts) {
		const streamConfig = _.defaultsDeep(
			{
				name: streamName,
				subjects: subjects
			},
			streamOpts,
			this.opts.nats.streamConfig
		);

		try {
			const streamInfo = await this.manager.streams.add(streamConfig);
			this.logger.debug(streamInfo);
		} catch (error) {
			if (error.message === "stream name already in use") {
				// Silently ignore the error. Channel or Consumer Group already exists
				this.logger.debug(`NATS Stream with name: '${streamName}' already exists.`);
			} else {
				this.logger.error("An error ocurred while create NATS Stream", error);
			}
		}
	}

	/**
	 * Moves message into dead letter
	 *
	 * @param {Channel} chan
	 * @param {JsMsg} message JetStream message
	 */
	async moveToDeadLetter(chan, message) {
		// this.logger.warn(`Moved message to '${chan.deadLettering.queueName}'`);
		try {
			/** @type {JetStreamPublishOptions} */
			const opts = {
				raw: true,
				headers: {
					// Add info about original channel where error occurred
					[C.HEADER_ORIGINAL_CHANNEL]: chan.name,
					[C.HEADER_ORIGINAL_GROUP]: chan.group
				}
			};

			await this.publish(chan.deadLettering.queueName, message.data, opts);

			this.metricsIncrement(C.METRIC_CHANNELS_MESSAGES_DEAD_LETTERING_TOTAL, chan);

			this.logger.warn(`Moved message to '${chan.deadLettering.queueName}'`, message.seq);
		} catch (error) {
			this.logger.info("An error occurred while moving", error);
		}
	}

	/**
	 * Unsubscribe from a channel.
	 *
	 * @param {Channel} chan
	 */
	async unsubscribe(chan) {
		if (chan.unsubscribing) return;
		chan.unsubscribing = true;

		const sub = this.subscriptions.get(chan.id);
		if (!sub) return;

		await new Promise((resolve, reject) => {
			const checkPendingMessages = () => {
				try {
					if (this.getNumberOfChannelActiveMessages(chan.id) === 0) {
						// More info: https://github.com/nats-io/nats.deno/blob/main/jetstream.md#push-subscriptions
						return sub
							.drain()
							.then(() => sub.unsubscribe())
							.then(() => {
								this.logger.debug(
									`Unsubscribing from '${chan.name}' chan with '${chan.group}' group...'`
								);

								// Stop tracking channel's active messages
								this.stopChannelActiveMessages(chan.id);

								resolve();
							})
							.catch(err => reject(err));
					} else {
						this.logger.warn(
							`Processing ${this.getNumberOfChannelActiveMessages(
								chan.id
							)} message(s) of '${chan.id}'...`
						);

						setTimeout(() => checkPendingMessages(), 1000);
					}
				} catch (err) {
					reject(err);
				}
			};

			checkPendingMessages();
		});
	}

	/**
	 * Publish a payload to a channel.
	 *
	 * @param {String} channelName
	 * @param {any} payload
	 * @param {Partial<JetStreamPublishOptions>?} opts
	 */
	async publish(channelName, payload, opts = {}) {
		// Adapter is stopping. Publishing no longer is allowed
		if (this.stopping) return;

		if (!this.connected) {
			throw new MoleculerRetryableError("Adapter not yet connected. Skipping publishing.");
		}

		try {
			// Remap headers into JetStream format
			if (opts.headers) {
				/** @type {MsgHdrs} */
				let msgHdrs = NATS.headers();

				Object.keys(opts.headers).forEach(key => {
					msgHdrs.set(key, opts.headers[key]);
				});

				opts.headers = msgHdrs;
			}

			const response = await this.client.publish(
				channelName,
				opts.raw ? payload : this.serializer.serialize(payload),
				opts
			);

			this.logger.debug(`Message ${response.seq} was published at '${channelName}'`);
		} catch (error) {
			this.logger.error(`An error ocurred while publishing message to ${channelName}`, error);
			throw error;
		}
	}
}

module.exports = NatsAdapter;<|MERGE_RESOLUTION|>--- conflicted
+++ resolved
@@ -8,12 +8,8 @@
 
 const BaseAdapter = require("./base");
 const _ = require("lodash");
-<<<<<<< HEAD
-const { HEADER_ORIGINAL_CHANNEL, HEADER_ORIGINAL_GROUP } = require("../constants");
+const C = require("../constants");
 const { MoleculerRetryableError } = require("moleculer").Errors;
-=======
-const C = require("../constants");
->>>>>>> dc5b48eb
 
 let NATS;
 
