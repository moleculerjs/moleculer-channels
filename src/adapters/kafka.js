/*
 * @moleculer/channels
 * Copyright (c) 2021 MoleculerJS (https://github.com/moleculerjs/channels)
 * MIT Licensed
 */

"use strict";

const BaseAdapter = require("./base");
const _ = require("lodash");
<<<<<<< HEAD
const { MoleculerError, MoleculerRetryableError } = require("moleculer").Errors;
const {
	HEADER_REDELIVERED_COUNT,
	HEADER_GROUP,
	HEADER_ORIGINAL_CHANNEL,
	HEADER_ORIGINAL_GROUP
} = require("../constants");
=======
const { MoleculerError } = require("moleculer").Errors;
const C = require("../constants");
>>>>>>> dc5b48eb
/** Name of the partition where an error occurred while processing the message */
const HEADER_ORIGINAL_PARTITION = "x-original-partition";

/**
 * @typedef {import('kafkajs').Kafka} KafkaClient Kafka Client
 * @typedef {import('kafkajs').Producer} KafkaProducer Kafka Producer
 * @typedef {import('kafkajs').Consumer} KafkaConsumer Kafka Consumer
 * @typedef {import('kafkajs').KafkaConfig} KafkaConfig Kafka configuration
 * @typedef {import('kafkajs').ProducerConfig} ProducerConfig Kafka producer configuration
 * @typedef {import('kafkajs').ConsumerConfig} ConsumerConfig Kafka consumer configuration
 * @typedef {import('kafkajs').EachMessagePayload} EachMessagePayload Incoming message payload
 * @typedef {import("moleculer").ServiceBroker} ServiceBroker Moleculer Service Broker instance
 * @typedef {import("moleculer").LoggerInstance} Logger Logger instance
 * @typedef {import("../index").Channel} Channel Base channel definition
 * @typedef {import("./base").BaseDefaultOptions} BaseDefaultOptions Base adapter options
 */

/**
 * @typedef {Object} KafkaDefaultOptions Kafka Adapter configuration
 * @property {Number} maxInFlight Max-in-flight messages
 * @property {KafkaConfig} kafka Kafka config
 */

/** @type {KafkaClient} */
let Kafka;

/** @type {import('kafkajs').logLevel} */
let KafkaJsLogLevel;

function convertLogLevel(level) {
	switch (level) {
		case KafkaJsLogLevel.NOTHING:
		case KafkaJsLogLevel.ERROR:
		case KafkaJsLogLevel.WARN:
			return "warn";
		case KafkaJsLogLevel.DEBUG:
			return "debug";
		default:
			return "info";
	}
}

/**
 * Kafka adapter
 *
 * @class KafkaAdapter
 * @extends {BaseAdapter}
 */
class KafkaAdapter extends BaseAdapter {
	/**
	 * Constructor of adapter
	 * @param  {KafkaDefaultOptions|String?} opts
	 */
	constructor(opts) {
		if (_.isString(opts)) {
			opts = {
				kafka: {
					brokers: [opts.replace("kafka://", "")]
				}
			};
		}

		super(opts);

		/** @type {Logger} */
		this.kafkaLogger = null;

		/** @type {KafkaDefaultOptions & BaseDefaultOptions} */
		this.opts = _.defaultsDeep(this.opts, {
			maxInFlight: 1,
			kafka: {
				brokers: ["localhost:9092"],
				logCreator:
					() =>
					({ namespace, level, log }) => {
						this.kafkaLogger[convertLogLevel(level)](
							`[${namespace}${log.groupId != null ? ":" + log.groupId : ""}]`,
							log.message
						);
					},
				producerOptions: undefined,
				consumerOptions: undefined
			}
		});

		/** @type {KafkaClient} */
		this.client = null;

		/** @type {KafkaProducer} */
		this.producer = null;

		/**
		 * @type {Map<string,KafkaConsumer>}
		 */
		this.consumers = new Map();

		this.connected = false;
		this.stopping = false;
	}

	/**
	 * Initialize the adapter.
	 *
	 * @param {ServiceBroker} broker
	 * @param {Logger} logger
	 */
	init(broker, logger) {
		super.init(broker, logger);

		try {
			Kafka = require("kafkajs").Kafka;
			KafkaJsLogLevel = require("kafkajs").logLevel;
		} catch (err) {
			/* istanbul ignore next */
			this.broker.fatal(
				"The 'kafkajs' package is missing! Please install it with 'npm install kafkajs --save' command.",
				err,
				true
			);
		}

		this.checkClientLibVersion("kafkajs", "^1.15.0");

		this.opts.kafka.clientId = this.opts.consumerName;

		this.kafkaLogger = this.broker.getLogger("Channels.KafkaJs");
	}

	/**
	 * Connect to the adapter with reconnecting logic
	 */
	connect() {
		return new Promise(resolve => {
			const doConnect = () => {
				this.tryConnect()
					.then(resolve)
					.catch(err => {
						this.logger.error("Unable to connect Kafka brokers.", err);
						setTimeout(() => {
							this.logger.info("Reconnecting...");
							doConnect();
						}, 2000);
					});
			};

			doConnect();
		});
	}

	/**
	 * Trying connect to the adapter.
	 */
	async tryConnect() {
		this.logger.debug("Connecting to Kafka brokers...", this.opts.kafka.brokers);

		this.client = new Kafka(this.opts.kafka);

		this.producer = this.client.producer(this.opts.kafka.producerOptions);
		await this.producer.connect();

		this.logger.info("Kafka adapter is connected.");

		this.connected = true;
	}

	/**
	 * Disconnect from adapter
	 */
	async disconnect() {
		if (this.stopping) return;

		this.stopping = true;
		try {
			this.logger.info("Closing Kafka connection...");
			if (this.producer) {
				await this.producer.disconnect();
				this.producer = null;
			}

			await new Promise((resolve, reject) => {
				const checkPendingMessages = () => {
					if (this.getNumberOfTrackedChannels() === 0) {
						// Stop the publisher client
						// The subscriber clients are stopped in unsubscribe() method, which is called in serviceStopping()
						const promises = Array.from(this.consumers.values()).map(consumer =>
							consumer.disconnect()
						);

						return Promise.all(promises)
							.then(() => {
								// Release the pointers
								this.consumers = new Map();
							})
							.then(() => {
								this.connected = false;
								resolve();
							})
							.catch(err => reject(err));
					} else {
						this.logger.warn(
							`Processing ${this.getNumberOfTrackedChannels()} active connections(s)...`
						);

						setTimeout(checkPendingMessages, 1000);
					}
				};

				setImmediate(checkPendingMessages);
			});
		} catch (err) {
			this.logger.error("Error while closing Kafka connection.", err);
		}
		this.stopping = false;
	}

	/**
	 * Subscribe to a channel.
	 *
	 * @param {Channel & KafkaDefaultOptions} chan
	 */
	async subscribe(chan) {
		this.logger.debug(
			`Subscribing to '${chan.name}' chan with '${chan.group}' group...'`,
			chan.id
		);

		try {
			if (chan.maxInFlight == null) chan.maxInFlight = this.opts.maxInFlight;
			if (chan.maxRetries == null) chan.maxRetries = this.opts.maxRetries;
			chan.deadLettering = _.defaultsDeep({}, chan.deadLettering, this.opts.deadLettering);
			if (chan.deadLettering.enabled) {
				chan.deadLettering.queueName = this.addPrefixTopic(chan.deadLettering.queueName);
				chan.deadLettering.exchangeName = this.addPrefixTopic(
					chan.deadLettering.exchangeName
				);
			}

			if (!chan.kafka) {
				chan.kafka = {};
			}

			let consumer = this.client.consumer({
				groupId: `${chan.group}:${chan.name}`,
				maxInFlightRequests: chan.maxInFlight,
				...(this.opts.kafka.consumerOptions || {}),
				...chan.kafka
			});
			this.consumers.set(chan.id, consumer);
			await consumer.connect();

			this.initChannelActiveMessages(chan.id);

			await consumer.subscribe({ topic: chan.name, fromBeginning: chan.kafka.fromBeginning });

			await consumer.run({
				autoCommit: false,
				partitionsConsumedConcurrently: chan.kafka.partitionsConsumedConcurrently,
				eachMessage: payload => this.processMessage(chan, consumer, payload)
			});
		} catch (err) {
			this.logger.error(
				`Error while subscribing to '${chan.name}' chan with '${chan.group}' group`,
				err
			);
			throw err;
		}
	}

	/**
	 * Commit new offset to Kafka broker.
	 *
	 * @param {KafkaConsumer} consumer
	 * @param {String} topic
	 * @param {Number} partition
	 * @param {String} offset
	 */
	async commitOffset(consumer, topic, partition, offset) {
		this.logger.debug("Committing new offset.", { topic, partition, offset });
		await consumer.commitOffsets([{ topic, partition, offset }]);
	}

	/**
	 * Process a message
	 *
	 * @param {Channel & KafkaDefaultOptions} chan
	 * @param {KafkaConsumer} consumer
	 * @param {EachMessagePayload} payload
	 * @returns {Promise<void>}
	 */
	async processMessage(chan, consumer, { topic, partition, message }) {
		// Service is stopping. Skip processing...
		if (chan.unsubscribing) return;

		this.logger.debug(
			`Kafka consumer received a message in '${chan.name}' queue. Processing...`,
			{
				topic,
				partition,
				offset: message.offset,
				headers: message.headers
			}
		);

		const id = `${partition}:${message.offset}`;
		const newOffset = Number(message.offset) + 1;

		// Check group filtering
		if (message.headers && message.headers[C.HEADER_GROUP]) {
			const group = message.headers[C.HEADER_GROUP].toString();
			if (group !== chan.group) {
				this.logger.debug(
					`The message is addressed to other group '${group}'. Current group: '${chan.group}'. Skipping...`
				);
				// Acknowledge
				await this.commitOffset(consumer, topic, partition, newOffset);
				return;
			}
		}

		try {
			this.addChannelActiveMessages(chan.id, [id]);

			const content = this.serializer.deserialize(message.value);
			//this.logger.debug("Content:", content);

			await chan.handler(content, message);

			this.logger.info("Message is processed. Committing offset", {
				topic,
				partition,
				offset: newOffset
			});
			// Acknowledge
			await this.commitOffset(consumer, topic, partition, newOffset);

			this.removeChannelActiveMessages(chan.id, [id]);
		} catch (err) {
			this.removeChannelActiveMessages(chan.id, [id]);

			this.metricsIncrement(C.METRIC_CHANNELS_MESSAGES_ERRORS_TOTAL, chan);

			this.logger.warn(`Kafka message processing error in '${chan.name}' queue.`, err);
			if (!chan.maxRetries) {
				if (chan.deadLettering.enabled) {
					// Reached max retries and has dead-letter topic, move message
					this.logger.debug(
						`No retries, moving message to '${chan.deadLettering.queueName}' queue...`
					);
					await this.moveToDeadLetter(chan, { topic, partition, message });
				} else {
					// No retries, drop message
					this.logger.error(`No retries, drop message...`);
				}
				await this.commitOffset(consumer, topic, partition, newOffset);
				return;
			}

			let redeliveryCount =
				message.headers[C.HEADER_REDELIVERED_COUNT] != null
					? Number(message.headers[C.HEADER_REDELIVERED_COUNT])
					: 0;
			redeliveryCount++;
			if (chan.maxRetries > 0 && redeliveryCount >= chan.maxRetries) {
				if (chan.deadLettering.enabled) {
					// Reached max retries and has dead-letter topic, move message
					this.logger.debug(
						`Message redelivered too many times (${redeliveryCount}). Moving message to '${chan.deadLettering.queueName}' queue...`
					);
					await this.moveToDeadLetter(chan, { topic, partition, message });
				} else {
					// Reached max retries and no dead-letter topic, drop message
					this.logger.error(
						`Message redelivered too many times (${redeliveryCount}). Drop message...`
					);
				}
			} else {
				// Redeliver the message
				this.logger.warn(
					`Redeliver message into '${chan.name}' topic. Count: ${redeliveryCount}`
				);

				await this.publish(chan.name, message.value, {
					raw: true,
					key: message.key,
					headers: Object.assign({}, message.headers, {
						[C.HEADER_REDELIVERED_COUNT]: redeliveryCount.toString(),
						[C.HEADER_GROUP]: chan.group
					})
				});

				this.metricsIncrement(C.METRIC_CHANNELS_MESSAGES_RETRIES_TOTAL, chan);
			}
			await this.commitOffset(consumer, topic, partition, newOffset);
		}
	}

	/**
	 * Moves message into dead letter
	 *
	 * @param {Channel} chan
	 * @param {Object} message message
	 */
	async moveToDeadLetter(chan, { partition, message }) {
		try {
			const headers = {
				...(message.headers || {}),
				[C.HEADER_ORIGINAL_CHANNEL]: chan.name,
				[C.HEADER_ORIGINAL_GROUP]: chan.group,
				[HEADER_ORIGINAL_PARTITION]: "" + partition
			};

			// Remove original group filter after redelivery.
			delete headers[C.HEADER_GROUP];

			await this.publish(chan.deadLettering.queueName, message.value, {
				raw: true,
				key: message.key,
				headers
			});

			this.metricsIncrement(C.METRIC_CHANNELS_MESSAGES_DEAD_LETTERING_TOTAL, chan);

			this.logger.warn(`Moved message to '${chan.deadLettering.queueName}'`, message.key);
		} catch (error) {
			this.logger.info("An error occurred while moving", error);
		}
	}

	/**
	 * Unsubscribe from a channel.
	 *
	 * @param {Channel & KafkaDefaultOptions} chan
	 */
	async unsubscribe(chan) {
		if (chan.unsubscribing) return;
		chan.unsubscribing = true;

		this.logger.debug(`Unsubscribing from '${chan.name}' chan with '${chan.group}' group...'`);

		const consumer = this.consumers.get(chan.id);
		if (!consumer) return;

		await new Promise((resolve, reject) => {
			const checkPendingMessages = () => {
				try {
					if (this.getNumberOfChannelActiveMessages(chan.id) === 0) {
						this.logger.debug(
							`Unsubscribing from '${chan.name}' chan with '${chan.group}' group...'`
						);

						// Stop tracking channel's active messages
						this.stopChannelActiveMessages(chan.id);

						resolve();
					} else {
						this.logger.warn(
							`Processing ${this.getNumberOfChannelActiveMessages(
								chan.id
							)} message(s) of '${chan.id}'...`
						);

						setTimeout(() => checkPendingMessages(), 1000);
					}
				} catch (err) {
					reject(err);
				}
			};

			checkPendingMessages();
		});

		// Disconnect consumer
		await consumer.disconnect();

		// Remove consumer
		this.consumers.delete(chan.id);
	}

	/**
	 * Publish a payload to a channel.
	 *
	 * @param {String} channelName
	 * @param {any} payload
	 * @param {Object?} opts
	 * @param {Boolean?} opts.raw
	 * @param {Buffer?|string?} opts.key
	 * @param {Number?} opts.partition
	 * @param {Object?} opts.headers
	 */
	async publish(channelName, payload, opts = {}) {
		// Adapter is stopping. Publishing no longer is allowed
		if (this.stopping) return;

		if (!this.connected) {
			throw new MoleculerRetryableError("Adapter not yet connected. Skipping publishing.");
		}

		this.logger.debug(`Publish a message to '${channelName}' topic...`, payload, opts);

		const data = opts.raw ? payload : this.serializer.serialize(payload);
		const res = await this.producer.send({
			topic: channelName,
			messages: [
				{ key: opts.key, value: data, partition: opts.partition, headers: opts.headers }
			],
			acks: opts.acks,
			timeout: opts.timeout,
			compression: opts.compression
		});

		if (res.length == 0 || res[0].errorCode != 0) {
			throw new MoleculerError(
				`Unable to publish message to '${channelName}'. Error code: ${res[0].errorCode}`,
				500,
				"UNABLE_PUBLISH",
				{ channelName, result: res }
			);
		}
		this.logger.debug(`Message was published at '${channelName}'`, res);
	}
}

module.exports = KafkaAdapter;<|MERGE_RESOLUTION|>--- conflicted
+++ resolved
@@ -8,18 +8,8 @@
 
 const BaseAdapter = require("./base");
 const _ = require("lodash");
-<<<<<<< HEAD
 const { MoleculerError, MoleculerRetryableError } = require("moleculer").Errors;
-const {
-	HEADER_REDELIVERED_COUNT,
-	HEADER_GROUP,
-	HEADER_ORIGINAL_CHANNEL,
-	HEADER_ORIGINAL_GROUP
-} = require("../constants");
-=======
-const { MoleculerError } = require("moleculer").Errors;
 const C = require("../constants");
->>>>>>> dc5b48eb
 /** Name of the partition where an error occurred while processing the message */
 const HEADER_ORIGINAL_PARTITION = "x-original-partition";
 
