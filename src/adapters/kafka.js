--- conflicted
+++ resolved
@@ -69,14 +69,7 @@
 			}
 		});
 
-<<<<<<< HEAD
-		this.error2ErrorInfoParser =
-			this.opts?.deadLettering?.error2ErrorInfoParser || error2ErrorInfoParser;
-
 		/** @type {KafkaConsumer} */
-=======
-		/** @type {KafkaClient} */
->>>>>>> e8719bc3
 		this.client = null;
 
 		/** @type {KafkaProducer} */
