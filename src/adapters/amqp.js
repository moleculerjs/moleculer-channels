--- conflicted
+++ resolved
@@ -8,17 +8,8 @@
 
 const BaseAdapter = require("./base");
 const _ = require("lodash");
-<<<<<<< HEAD
 const { MoleculerError, MoleculerRetryableError } = require("moleculer").Errors;
-const {
-	HEADER_ORIGINAL_CHANNEL,
-	HEADER_ORIGINAL_GROUP,
-	HEADER_REDELIVERED_COUNT
-} = require("../constants");
-=======
-const { MoleculerError } = require("moleculer").Errors;
 const C = require("../constants");
->>>>>>> dc5b48eb
 
 let Amqplib;
 
