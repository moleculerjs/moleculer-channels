--- conflicted
+++ resolved
@@ -8,13 +8,8 @@
 
 const _ = require("lodash");
 const BaseAdapter = require("./base");
-<<<<<<< HEAD
 const { ServiceSchemaError, MoleculerRetryableError } = require("moleculer").Errors;
-const { HEADER_ORIGINAL_CHANNEL, HEADER_ORIGINAL_GROUP } = require("../constants");
-=======
-const { ServiceSchemaError } = require("moleculer").Errors;
 const C = require("../constants");
->>>>>>> dc5b48eb
 /** Redis generated ID of the message that was not processed properly*/
 const HEADER_ORIGINAL_ID = "x-original-id";
 
