/*
 * @moleculer/channels
 * Copyright (c) 2021 MoleculerJS (https://github.com/moleculerjs/channels)
 * MIT Licensed
 */

"use strict";

const _ = require("lodash");
const BaseAdapter = require("./base");
const { ServiceSchemaError, MoleculerRetryableError } = require("moleculer").Errors;
const C = require("../constants");
/** Redis generated ID of the message that was not processed properly*/
const HEADER_ORIGINAL_ID = "x-original-id";

let Redis;

/**
 * @typedef {import("ioredis").Cluster} Cluster Redis cluster instance. More info: https://github.com/luin/ioredis/blob/master/API.md#Cluster
 * @typedef {import("ioredis").Redis} Redis Redis instance. More info: https://github.com/luin/ioredis/blob/master/API.md#Redis
 * @typedef {import("ioredis").RedisOptions} RedisOptions
 * @typedef {import("moleculer").ServiceBroker} ServiceBroker Moleculer Service Broker instance
 * @typedef {import("moleculer").LoggerInstance} Logger Logger instance
 * @typedef {import("../index").Channel} Channel Base channel definition
 * @typedef {import("./base").BaseDefaultOptions} BaseDefaultOptions Base adapter options
 */

/**
 * @typedef {Object} RedisDefaultOptions Redis Adapter configuration
 * @property {Number} readTimeoutInterval Timeout interval (in milliseconds) while waiting for new messages. By default equals to 0, i.e., never timeout
 * @property {Number} minIdleTime Time (in milliseconds) after which pending messages are considered NACKed and should be claimed. Defaults to 1 hour.
 * @property {Number} claimInterval Interval (in milliseconds) between message claims
 * @property {String} startID Starting point when consumers fetch data from the consumer group. By default equals to "$", i.e., consumers will only see new elements arriving in the stream.
 * @property {Number} processingAttemptsInterval Interval (in milliseconds) between message transfer into FAILED_MESSAGES channel
 */

/**
 * @typedef {Object} RedisChannel Redis specific channel options
 * @property {Function} xreadgroup Function for fetching new messages from redis stream
 * @property {Function} xclaim Function for claiming pending messages
 * @property {Function} failed_messages Function for checking NACKed messages and moving them into dead letter queue
 * @property {RedisDefaultOptions} redis
 */

/**
 * @typedef {Object} RedisOpts
 * @property {Object} redis Redis lib configuration
 * @property {RedisDefaultOptions} redis.consumerOptions
 */

/**
 * Redis Streams adapter
 *
 * @class RedisAdapter
 * @extends {BaseAdapter}
 */
class RedisAdapter extends BaseAdapter {
	/**
	 * Constructor of adapter.
	 *
	 * @param  {Object?} opts
	 */
	constructor(opts) {
		if (_.isString(opts))
			opts = {
				redis: {
					url: opts
				}
			};

		if (opts && _.isString(opts.redis)) {
			opts = {
				...opts,
				redis: {
					url: opts.redis
				}
			};
		}

		super(opts);

		/** @type {RedisOpts & BaseDefaultOptions} */
		this.opts = _.defaultsDeep(this.opts, {
			redis: {
				consumerOptions: {
					// Timeout interval (in milliseconds) while waiting for new messages
					// By default never timeout
					readTimeoutInterval: 0,
					// Time (in milliseconds) after which pending messages are considered NACKed and should be claimed. Defaults to 1 hour.
					minIdleTime: 60 * 60 * 1000,
					// Time between claims (in milliseconds)
					claimInterval: 100,
					// Special ID. Consumers fetching data from the consumer group will only see new elements arriving in the stream.
					// https://redis.io/commands/XGROUP
					startID: "$",
					// Interval (in milliseconds) between message transfer into FAILED_MESSAGES channel
					processingAttemptsInterval: 1000
				}
			}
		});

		/**
		 * @type {Map<string,Cluster|Redis>}
		 */
		this.clients = new Map();
		this.pubName = "Pub"; // Static name of the Publish client
		this.claimName = "Claim"; // Static name of the XCLAIM client
		this.nackedName = "NACKed";

		this.stopping = false;
	}

	/**
	 * Initialize the adapter.
	 *
	 * @param {ServiceBroker} broker
	 * @param {Logger} logger
	 */
	init(broker, logger) {
		super.init(broker, logger);

		try {
			Redis = require("ioredis");
<<<<<<< HEAD
			//Redis.Promise = this.Promise;
=======
			// Custom promise is not supported in ioredis v5
			// More info: https://github.com/luin/ioredis/wiki/Upgrading-from-v4-to-v5
			const pkg = require(`ioredis/package.json`);
			if (pkg.version.split(".")[0] < 5) Redis.Promise = this.Promise;
>>>>>>> fd2e7e1a
		} catch (err) {
			/* istanbul ignore next */
			this.broker.fatal(
				"The 'ioredis' package is missing! Please install it with 'npm install ioredis --save' command.",
				err,
				true
			);
		}

		this.checkClientLibVersion("ioredis", "^4.27.9 || ^5.0.5");
	}

	/**
	 * Connect to the adapter.
	 */
	async connect() {
		this.clients.set(this.pubName, await this.createRedisClient(this.pubName, this.opts.redis));

		this.clients.set(
			this.claimName,
			await this.createRedisClient(this.claimName, this.opts.redis)
		);

		this.clients.set(
			this.nackedName,
			await this.createRedisClient(this.nackedName, this.opts.redis)
		);

		this.connected = true;
	}

	/**
	 * Disconnect from adapter
	 */
	async disconnect() {
		this.stopping = true;

		return new Promise((resolve, reject) => {
			const checkPendingMessages = () => {
				if (this.getNumberOfTrackedChannels() === 0) {
					// Stop the publisher client
					// The subscriber clients are stopped in unsubscribe() method, which is called in serviceStopping()
					const promises = Array.from(this.clients.values()).map(client => {
						return client.disconnect();
					});

					return Promise.all(promises)
						.then(() => {
							// Release the pointers
							this.clients = new Map();
						})
						.then(() => {
							this.connected = false;
							resolve();
						})
						.catch(err => reject(err));
				} else {
					this.logger.warn(
						`Processing ${this.getNumberOfTrackedChannels()} active connections(s)...`
					);

					setTimeout(checkPendingMessages, 1000);
				}
			};

			setImmediate(checkPendingMessages);
		});
	}

	/**
	 * Return redis or redis.cluster client instance
	 *
	 * @param {string} name Client name
	 * @param {any} opts
	 *
	 * @memberof RedisTransporter
	 * @returns {Promise<Cluster|Redis>}
	 */
	createRedisClient(name, opts) {
		return new Promise((resolve, reject) => {
			/** @type {Cluster|Redis} */
			let client;
			if (opts && opts.cluster) {
				if (!opts.cluster.nodes || opts.cluster.nodes.length === 0) {
					throw new ServiceSchemaError("No nodes defined for cluster");
				}
				client = new Redis.Cluster(opts.cluster.nodes, opts.cluster.clusterOptions);
			} else {
				client = new Redis(opts && opts.url ? opts.url : opts);
			}

			let isConnected = false;
			client.on("connect", () => {
				this.logger.info(`Redis-Channel-Client-${name} adapter is connected.`);
				isConnected = true;
				resolve(client);
			});

			/* istanbul ignore next */
			client.on("error", err => {
				this.logger.error(`Redis-Channel-Client-${name} adapter error`, err.message);
				this.logger.debug(err);
				if (!isConnected) reject(err);
			});

			client.on("close", () => {
				this.logger.info(`Redis-Channel-Client-${name} adapter is disconnected.`);
			});
		});
	}

	/**
	 * Subscribe to a channel with a handler.
	 *
	 * @param {Channel & RedisChannel & RedisDefaultOptions} chan
	 */
	async subscribe(chan) {
		this.logger.debug(
			`Subscribing to '${chan.name}' chan with '${chan.group}' group...'`,
			chan.id
		);

		try {
			chan.redis = _.defaultsDeep({}, chan.redis, this.opts.redis.consumerOptions);

			if (chan.maxInFlight == null) chan.maxInFlight = this.opts.maxInFlight;
			if (chan.maxRetries == null) chan.maxRetries = this.opts.maxRetries;
			chan.deadLettering = _.defaultsDeep({}, chan.deadLettering, this.opts.deadLettering);
			if (chan.deadLettering.enabled) {
				chan.deadLettering.queueName = this.addPrefixTopic(chan.deadLettering.queueName);
			}

			// Create a connection for current subscription
			let chanSub = await this.createRedisClient(chan.id, this.opts.redis);
			this.clients.set(chan.id, chanSub);

			this.initChannelActiveMessages(chan.id);

			// 1. Create stream and consumer group
			try {
				// https://redis.io/commands/XGROUP
				await chanSub.xgroup(
					"CREATE",
					chan.name, // Stream name
					chan.group, // Consumer group
					chan.redis.startID, // Starting point to read messages
					`MKSTREAM` // Create stream if doesn't exist
				);
			} catch (err) {
				if (err.message.includes("BUSYGROUP")) {
					// Silently ignore the error. Channel or Consumer Group already exists
					this.logger.debug(`Consumer group '${chan.group}' already exists.`);
				} else {
					this.logger.error(
						`Unable to create the '${chan.name}' stream or consumer group '${chan.group}'.`,
						err
					);
				}
			}

			// Inspired on https://stackoverflow.com/questions/62179656/node-redis-xread-blocking-subscription
			chan.xreadgroup = async () => {
				// Adapter is stopping. Reading no longer is allowed
				if (this.stopping) return;

				if (chan.maxInFlight - this.getNumberOfChannelActiveMessages(chan.id) <= 0) {
					this.logger.debug(`MaxInFlight Limit Reached... Delaying xreadgroup`);
					return setTimeout(() => chan.xreadgroup(), 10);
				}

				this.logger.debug(`Next xreadgroup...`, chan.id);

				try {
					// this.logger.debug(`Subscription ${chan.id} is armed and waiting....`)
					// https://redis.io/commands/xreadgroup
					let message;
					try {
						message = await chanSub.xreadgroupBuffer(
							`GROUP`,
							chan.group, // Group name
							chan.id, // Consumer name
							`BLOCK`,
							chan.redis.readTimeoutInterval, // Timeout interval while waiting for messages
							`COUNT`,
							chan.maxInFlight - this.getNumberOfChannelActiveMessages(chan.id), // Max number of messages to fetch in a single read
							`STREAMS`,
							chan.name, // Channel name
							`>` //  Read messages never delivered to other consumers so far
						);
					} catch (error) {
						if (chan.unsubscribing) {
							// Caused by unsubscribe()
							return; // Exit the loop.
						} else {
							this.logger.error(error);
						}
					}

					if (message) {
						this.processMessage(chan, message);
					}
				} catch (error) {
					this.logger.error(`Error while ${chan.id} was reading messages`, error);
				}

				setTimeout(() => chan.xreadgroup(), 0);
			};

			// Initial ID. More info: https://redis.io/commands/xautoclaim
			let cursorID = "0-0";
			const claimClient = this.clients.get(this.claimName);
			chan.xclaim = async () => {
				// Service is stopping. Claiming no longer is allowed
				if (chan.unsubscribing) return;

				// xclaim is periodic. Generates too much logs
				// this.logger.debug(`Next auto claim by ${chan.id}`);

				if (chan.maxInFlight - this.getNumberOfChannelActiveMessages(chan.id) <= 0) {
					this.logger.debug(`MaxInFlight Limit Reached... Delaying xclaim`);
					return setTimeout(() => chan.xclaim(), 10);
				}

				try {
					// Claim messages that were not NACKed
					// https://redis.io/commands/xautoclaim
					let message = await claimClient.xautoclaimBuffer(
						chan.name, // Channel name
						chan.group, // Group name
						chan.id, // Consumer name,
						chan.redis.minIdleTime, // Claim messages that are pending for the specified period in milliseconds
						cursorID,
						"COUNT",
						chan.maxInFlight - this.getNumberOfChannelActiveMessages(chan.id) // Number of messages to claim at a time
					);

					if (message) {
						// Update the cursor id to be used in subsequent call
						// When there are no remaining entries, "0-0" is returned
						cursorID = message[0].toString();

						// Messages
						if (message[1].length !== 0) {
							this.metricsIncrement(C.METRIC_CHANNELS_MESSAGES_RETRIES_TOTAL, chan);
							this.logger.debug(`${chan.id} claimed ${message[1].length} messages`);
							this.processMessage(chan, [message]);
						}
					}
				} catch (error) {
					this.logger.error(`Error while claiming messages by ${chan.id}`, error);
				}

				// Next xclaim for the chan
				setTimeout(() => chan.xclaim(), chan.redis.claimInterval);
			};

			// Move NACKed messages to a dedicated channel
			const nackedClient = this.clients.get(this.nackedName);
			chan.failed_messages = async () => {
				// Service is stopping. Moving failed messages no longer is allowed
				if (chan.unsubscribing) return;

				try {
					// https://redis.io/commands/XPENDING
					let pendingMessages = await nackedClient.xpending(
						chan.name,
						chan.group,
						"-",
						"+",
						10 // Max reported entries
					);

					// Filter messages
					// Message format here: https://redis.io/commands/XPENDING#extended-form-of-xpending
					pendingMessages = pendingMessages.filter(entry => {
						return entry[3] >= chan.maxRetries;
					});

					if (pendingMessages.length != 0) {
						// Ids of the messages that will transferred into the FAILED_MESSAGES channel
						const ids = pendingMessages.map(entry => entry[0]);

						this.addChannelActiveMessages(chan.id, ids);

						// https://redis.io/commands/xclaim
						let messages = await nackedClient.xclaimBuffer(
							chan.name,
							chan.group,
							chan.id,
							0, // Min idle time
							ids
						);

						if (chan.deadLettering.enabled) {
							// Move the messages to a dedicated channel
							await Promise.all(
								messages.map(entry =>
									this.moveToDeadLetter(
										chan,
										entry[0].toString(),
										entry[1][1],
										entry[1][2] && entry[1][2].toString() === "headers"
											? this.serializer.deserialize(entry[1][3])
											: undefined
									)
								)
							);
						} else {
							this.logger.error(`Dropped ${pendingMessages.length} message(s).`, ids);
						}

						// Acknowledge the messages and break the "reject-claim" loop
						await nackedClient.xack(chan.name, chan.group, ids);

						this.removeChannelActiveMessages(chan.id, ids);
					}
				} catch (error) {
					this.logger.error(
						`Error while moving messages of ${chan.name} to ${chan.deadLettering.queueName}`,
						error
					);
				}

				setTimeout(() => chan.failed_messages(), chan.redis.processingAttemptsInterval);
			};

			// Init the failed messages loop
			chan.failed_messages();

			// Init the claim loop
			chan.xclaim();

			// Init the subscription loop
			chan.xreadgroup();
		} catch (err) {
			this.logger.error(
				`Error while subscribing to '${chan.name}' chan with '${chan.group}' group`,
				err
			);
			throw err;
		}
	}

	/**
	 * Unsubscribe from a channel.
	 *
	 * @param {Channel & RedisChannel & RedisDefaultOptions} chan
	 */
	async unsubscribe(chan) {
		if (chan.unsubscribing) return;
		chan.unsubscribing = true;

		return (
			Promise.resolve()
				.then(() => {
					// "Break" the xreadgroup() by disconnecting the client
					// Will trigger an error that has to be handled
					const client = this.clients.get(chan.id);
					if (client) client.disconnect();
				})
				// Add delay to ensure that client is disconnected
				.then(() => new Promise(resolve => setTimeout(resolve, 100)))
				.then(() => {
					return new Promise((resolve, reject) => {
						const checkPendingMessages = () => {
							if (this.getNumberOfChannelActiveMessages(chan.id) === 0) {
								this.logger.debug(
									`Unsubscribing from '${chan.name}' chan with '${chan.group}' group...'`
								);

								return Promise.resolve()
									.then(() => {
										// Unsubscribed. Delete the client and release the memory
										this.clients.delete(chan.id);

										// Stop tracking channel's active messages
										this.stopChannelActiveMessages(chan.id);
									})
									.then(() => {
										const pubClient = this.clients.get(this.pubName);
										// 1. Delete consumer from the consumer group
										// 2. Do NOT destroy the consumer group
										// https://redis.io/commands/XGROUP
										return pubClient.xgroup(
											"DELCONSUMER",
											chan.name, // Stream Name
											chan.group, // Consumer Group
											chan.id // Consumer ID
										);
									})
									.then(() => resolve())
									.catch(err => reject(err));
							} else {
								this.logger.warn(
									`Processing ${this.getNumberOfChannelActiveMessages(
										chan.id
									)} message(s) of '${chan.id}'...`
								);

								setTimeout(() => checkPendingMessages(), 1000);
							}
						};

						checkPendingMessages();
					});
				})
		);
	}

	/**
	 * Process incoming messages.
	 *
	 * @param {Channel & RedisChannel & RedisDefaultOptions} chan
	 * @param {Array<Object>} message
	 */
	async processMessage(chan, message) {
		const { ids, parsedMessages, parsedHeaders, serializedMessages } =
			this.parseMessage(message);

		this.addChannelActiveMessages(chan.id, ids);

		const promises = parsedMessages.map((entry, index) => {
			// Call the actual user defined handler
			return chan.handler(entry, {
				payload: entry,
				...(parsedHeaders[index] !== undefined
					? { headers: parsedHeaders[index] }
					: undefined)
			});
		});

		const promiseResults = await this.Promise.allSettled(promises);
		const pubClient = this.clients.get(this.pubName);

		for (let i = 0; i < promiseResults.length; i++) {
			const result = promiseResults[i];
			const id = ids[i];
			const messageHeaders = parsedHeaders[i];

			if (result.status == "fulfilled") {
				// Send ACK message
				// https://redis.io/commands/xack
				// Use pubClient to ensure that ACK is delivered to redis
				await pubClient.xack(chan.name, chan.group, id);
				this.logger.debug(`Message is ACKed.`, {
					id,
					name: chan.name,
					group: chan.group
				});
			} else {
				this.metricsIncrement(C.METRIC_CHANNELS_MESSAGES_ERRORS_TOTAL, chan);

				// Message rejected
				if (!chan.maxRetries) {
					// No retries

					if (chan.deadLettering.enabled) {
						await this.moveToDeadLetter(
							chan,
							id,
							serializedMessages[i],
							messageHeaders
						);
					} else {
						// Drop message
						this.logger.error(`Drop message...`, id);
					}
					await pubClient.xack(chan.name, chan.group, id);
				} else {
					// It will be (eventually) picked by xclaim
				}
			}
		}

		this.removeChannelActiveMessages(chan.id, ids);
	}

	/**
	 * Parse the message(s).
	 *
	 * @param {Array} messages
	 * @returns {any}
	 */
	parseMessage(messages) {
		return messages[0][1].reduce(
			(accumulator, currentVal) => {
				accumulator.ids.push(currentVal[0].toString());

				accumulator.serializedMessages.push(currentVal[1][1]);
				accumulator.parsedMessages.push(this.serializer.deserialize(currentVal[1][1]));

				accumulator.parsedHeaders.push(
					currentVal[1][2] && currentVal[1][2].toString() === "headers"
						? this.serializer.deserialize(currentVal[1][3])
						: undefined
				);

				return accumulator;
			},
			{
				ids: [], // for XACK
				parsedMessages: [], // Deserialized payload
				parsedHeaders: [], // Deserialized Headers
				serializedMessages: [] // Serialized payload
			}
		);
	}

	/**
	 * Moves message into dead letter
	 *
	 * @param {Channel & RedisChannel & RedisDefaultOptions} chan
	 * @param {String} originalID ID of the dead message
	 * @param {Object} message Raw (not serialized) message contents
	 * @param {Object} headers Header contents
	 */
	async moveToDeadLetter(chan, originalID, message, headers) {
		this.logger.debug(`Moving message to '${chan.deadLettering.queueName}'...`, originalID);

		const msgHdrs = {
			...headers,
			[HEADER_ORIGINAL_ID]: originalID,
			[C.HEADER_ORIGINAL_CHANNEL]: chan.name,
			[C.HEADER_ORIGINAL_GROUP]: chan.group
		};

		// Move the message to a dedicated channel
		const nackedClient = this.clients.get(this.nackedName);
		await nackedClient.xaddBuffer(
			chan.deadLettering.queueName,
			"*", // Auto generate the ID
			"payload",
			message, // Message contents
			"headers",
			this.serializer.serialize(msgHdrs)
		);

		this.metricsIncrement(C.METRIC_CHANNELS_MESSAGES_DEAD_LETTERING_TOTAL, chan);

		this.logger.warn(`Moved message to '${chan.deadLettering.queueName}'`, originalID);
	}

	/**
	 * Publish a payload to a channel.
	 *
	 * @param {String} channelName
	 * @param {any} payload
	 * @param {Object?} opts
	 */
	async publish(channelName, payload, opts = {}) {
		// Adapter is stopping. Publishing no longer is allowed
		if (this.stopping) return;

		if (!this.connected) {
			throw new MoleculerRetryableError("Adapter not yet connected. Skipping publishing.");
		}

		this.logger.debug(`Publish a message to '${channelName}' channel...`, payload, opts);

		const clientPub = this.clients.get(this.pubName);

		try {
			let args = [
				channelName, // Stream name
				"*", // Auto ID
				"payload", // Entry
				opts.raw ? payload : this.serializer.serialize(payload) // Actual payload
			];

			// Add headers
			if (opts.headers) {
				args.push(...["headers", this.serializer.serialize(opts.headers)]);
			}

			// https://redis.io/commands/XADD
			const id = await clientPub.xaddBuffer(...args);

			this.logger.debug(`Message ${id} was published at '${channelName}'`);
		} catch (err) {
			this.logger.error(`Cannot publish to '${channelName}'`, err);
			throw err;
		}
	}
}

module.exports = RedisAdapter;<|MERGE_RESOLUTION|>--- conflicted
+++ resolved
@@ -121,14 +121,10 @@
 
 		try {
 			Redis = require("ioredis");
-<<<<<<< HEAD
-			//Redis.Promise = this.Promise;
-=======
 			// Custom promise is not supported in ioredis v5
 			// More info: https://github.com/luin/ioredis/wiki/Upgrading-from-v4-to-v5
 			const pkg = require(`ioredis/package.json`);
 			if (pkg.version.split(".")[0] < 5) Redis.Promise = this.Promise;
->>>>>>> fd2e7e1a
 		} catch (err) {
 			/* istanbul ignore next */
 			this.broker.fatal(
