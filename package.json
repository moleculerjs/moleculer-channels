{
  "name": "@moleculer/channels",
  "version": "0.1.0",
  "description": "Reliable messages for Moleculer services",
  "main": "index.js",
  "scripts": {
    "dev": "nodemon examples/index.js",
    "check": "tsc --noEmit true",
    "types": "tsc --emitDeclarationOnly true --noEmitOnError false",
    "ci": "jest --watch",
    "test": "jest --coverage",
    "lint": "eslint --ext=.js src examples test",
    "bench": "node benchmark/index.js",
    "bench:watch": "nodemon benchmark/index.js",
    "deps": "npm-check -u",
    "coverall": "cat ./coverage/lcov.info | ./node_modules/coveralls/bin/coveralls.js",
    "test:up": "docker-compose -f test/docker-compose.yml up -d",
    "test:down": "docker-compose -f test/docker-compose.yml down -v",
    "release": "npm publish --access public && git push --tags"
  },
  "keywords": [
    "moleculer",
    "microservice"
  ],
  "repository": {
    "type": "git",
    "url": "https://github.com/moleculerjs/moleculer-channels.git"
  },
  "typings": "types/index.d.ts",
  "author": "MoleculerJS",
  "license": "MIT",
  "peerDependencies": {
    "moleculer": "^0.14.12"
  },
  "devDependencies": {
    "@types/node": "^16.11.6",
    "amqplib": "^0.8.0",
    "benchmarkify": "^3.0.0",
    "coveralls": "^3.1.1",
    "eslint": "^8.5.0",
    "eslint-config-prettier": "^8.3.0",
    "eslint-plugin-node": "^11.1.0",
    "eslint-plugin-prettier": "^4.0.0",
    "eslint-plugin-promise": "^5.2.0",
    "eslint-plugin-security": "^1.4.0",
<<<<<<< HEAD
    "ioredis": "^4.28.0",
    "jest": "^27.2.5",
    "jest-cli": "^27.2.5",
    "jsdoc": "^3.6.7",
=======
    "ioredis": "^4.28.2",
    "jest": "^27.4.5",
    "jest-cli": "^27.4.5",
>>>>>>> 35afe710
    "kafkajs": "^1.15.0",
    "kleur": "^4.1.4",
    "moleculer": "^0.14.18",
    "moleculer-repl": "^0.6.6",
    "msgpack5": "^5.3.2",
    "nats": "^2.4.0",
    "nodemon": "^2.0.15",
    "npm-check": "^5.9.2",
<<<<<<< HEAD
    "prettier": "^2.4.1",
    "typescript": "^4.4.4"
=======
    "prettier": "^2.5.1"
>>>>>>> 35afe710
  },
  "jest": {
    "testEnvironment": "node",
    "rootDir": "./src",
    "roots": [
      "../test"
    ],
    "coverageDirectory": "../coverage",
    "coveragePathIgnorePatterns": [
      "/node_modules/"
    ]
  },
  "engines": {
    "node": ">= 12.x.x"
  },
  "dependencies": {
    "lodash": "^4.17.21",
    "semver": "^7.3.5"
  }
}<|MERGE_RESOLUTION|>--- conflicted
+++ resolved
@@ -43,16 +43,9 @@
     "eslint-plugin-prettier": "^4.0.0",
     "eslint-plugin-promise": "^5.2.0",
     "eslint-plugin-security": "^1.4.0",
-<<<<<<< HEAD
-    "ioredis": "^4.28.0",
-    "jest": "^27.2.5",
-    "jest-cli": "^27.2.5",
-    "jsdoc": "^3.6.7",
-=======
     "ioredis": "^4.28.2",
     "jest": "^27.4.5",
     "jest-cli": "^27.4.5",
->>>>>>> 35afe710
     "kafkajs": "^1.15.0",
     "kleur": "^4.1.4",
     "moleculer": "^0.14.18",
@@ -61,12 +54,8 @@
     "nats": "^2.4.0",
     "nodemon": "^2.0.15",
     "npm-check": "^5.9.2",
-<<<<<<< HEAD
-    "prettier": "^2.4.1",
-    "typescript": "^4.4.4"
-=======
-    "prettier": "^2.5.1"
->>>>>>> 35afe710
+    "prettier": "^2.5.1",
+    "typescript": "^4.5.4"
   },
   "jest": {
     "testEnvironment": "node",
