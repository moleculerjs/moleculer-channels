--- conflicted
+++ resolved
@@ -57,7 +57,6 @@
 		}
 	}
 });
-<<<<<<< HEAD
 broker.createService({
 	name: "sub2",
 	channels: {
@@ -86,10 +85,6 @@
 		}
 	}
 });
-=======
-
-broker.createService(deadServiceSchema);
->>>>>>> f3d1cd24
 
 broker
 	.start()
